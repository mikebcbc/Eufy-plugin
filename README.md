--- conflicted
+++ resolved
@@ -25,14 +25,9 @@
 
 ### Prerequisites
 
-<<<<<<< HEAD
-- To use this plugin, you will need to already have [Homebridge](https://homebridge.io) (at least v1.3.4)  installed. Refer to the links for more information and installation instructions.
-- It is recommended to use the current LTS version of Node, currently v16, however Node v12 is also supported.
-=======
 - To use this plugin, you will need to already have [Homebridge](https://homebridge.io) (at least v1.4.1)  installed. Refer to the links for more information and installation instructions.
 - For configuration Homebridge UI is recommenend. If you have 2FA enabled it is mandatory.
 - It is recommended to use the current LTS version of Node, currently v16.
->>>>>>> 098e7028
 
 #### Setup
 * [Installation](https://github.com/homebridge-eufy-security/plugin/wiki/Installation-and-Configuration#installation)
@@ -65,26 +60,8 @@
 
 - **[samemory](https://ko-fi.com/S6S24XCVJ)**
 
-
-<<<<<<< HEAD
-If you appreciate this plugin and want to support the work we do, you can use one of the following links:
-
-**Active Contributors**
-
-- **[lenoxys](https://github.com/sponsors/lenoxys)**
-- **[schliemann](https://github.com/schliemann)**
-- **[thieren](https://ko-fi.com/thieren)**
-
-**The guy who started it all**
-
-- **[samemory](https://ko-fi.com/S6S24XCVJ)**
-
 **And also**
 
-=======
-**And also**
-
->>>>>>> 098e7028
 Big thanks to **[bropat](https://github.com/bropat)** who made this possible. You can support him [here](https://ko-fi.com/bropat)
 
 ### Disclaimer
