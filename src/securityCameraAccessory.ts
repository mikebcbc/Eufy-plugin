--- conflicted
+++ resolved
@@ -1,24 +1,13 @@
 import {
   Service,
   PlatformAccessory,
-<<<<<<< HEAD
 } from "homebridge";
-=======
-  CharacteristicValue,
-  CharacteristicSetCallback,
-  CharacteristicGetCallback,
-} from 'homebridge';
->>>>>>> bb0c96ab
 
 import { EufySecurityPlatform } from './platform';
 
 // import { HttpService, LocalLookupService, DeviceClientService, CommandType } from 'eufy-node-client';
 
-<<<<<<< HEAD
 import { Camera } from "eufy-security-client";
-=======
-import { EufySecurity, HTTPApi, Station, Device, Sensor, Camera } from 'eufy-security-client';
->>>>>>> bb0c96ab
 
 /**
  * Platform Accessory
@@ -31,12 +20,8 @@
   constructor(
     private readonly platform: EufySecurityPlatform,
     private readonly accessory: PlatformAccessory,
-<<<<<<< HEAD
     private eufyDevice: Camera
-=======
-    private eufyClient: EufySecurity,
-    private eufyDevice: Camera,
->>>>>>> bb0c96ab
+
   ) {
     this.platform.log.debug('Constructed Switch');
     // set accessory information
@@ -49,11 +34,7 @@
       )
       .setCharacteristic(
         this.platform.Characteristic.SerialNumber,
-<<<<<<< HEAD
         eufyDevice.getSerial()
-=======
-        accessory.UUID,
->>>>>>> bb0c96ab
       );
 
     this.service =
@@ -75,20 +56,6 @@
   }
 
   async getCurrentStatus() {
-<<<<<<< HEAD
-    
-=======
-    this.platform.log.debug(
-      this.eufyClient.isConnected()
-        ? 'Connected to Eufy API'
-        : 'Not connected to Eufy API',
-    );
-
-    // const arm_mode_obj = hubs[0].params.filter(param => param.param_type === 1224);
-    // this.platform.log.debug('getCurrentStatus() -- ', arm_mode_obj);
-    // this.platform.log.debug('getCurrentStatus() RETURN -- ', arm_mode_obj[0].param_value);
-
->>>>>>> bb0c96ab
     const isMotionDetected = this.eufyDevice.isMotionDetected();
 
     return isMotionDetected as boolean;
