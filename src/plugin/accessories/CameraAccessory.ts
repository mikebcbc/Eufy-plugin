import {
  Service,
  PlatformAccessory,
  CharacteristicValue,
  AudioStreamingSamplerate,
  CameraControllerOptions,
  AudioStreamingCodecType,
  AudioRecordingSamplerate,
  AudioRecordingCodecType,
} from 'homebridge';

import { EufySecurityPlatform } from '../platform';
import { DeviceAccessory } from './Device';
<<<<<<< HEAD
import { Camera, Device, PropertyName, CommandName, VideoCodec, PropertyValue } from 'eufy-security-client';
=======

// import { HttpService, LocalLookupService, DeviceClientService, CommandType } from 'eufy-node-client';

// eslint-disable-next-line @typescript-eslint/ban-ts-comment
// @ts-ignore  
import { Camera, Device, DeviceEvents, PropertyName, CommandName, PropertyValue } from 'eufy-security-client';
>>>>>>> 3b743ecc
import { StreamingDelegate } from '../controller/streamingDelegate';

import { CameraConfig } from '../utils/configTypes';
import { RecordingDelegate } from '../controller/recordingDelegate';
import { setRTSPCapability } from '../utils/experimental';

/**
 * Platform Accessory
 * An instance of this class is created for each accessory your platform registers
 * Each accessory may expose multiple services of different service types.
 */
export class CameraAccessory extends DeviceAccessory {

  protected service: Service;
  protected CameraService: Service;

  // Define the object variable to hold the boolean and timestamp
  protected cameraStatus: { isEnabled: boolean; timestamp: number };

  public readonly cameraConfig: CameraConfig;

  protected streamingDelegate: StreamingDelegate | null = null;
  protected recordingDelegate?: RecordingDelegate;

  protected cameraControllerOptions?: CameraControllerOptions;

  constructor(
    platform: EufySecurityPlatform,
    accessory: PlatformAccessory,
    eufyDevice: Camera,
    isDoorbell = false,
  ) {
    super(platform, accessory, eufyDevice);

    this.service = {} as Service;
    this.CameraService = {} as Service;
    this.cameraConfig = {} as CameraConfig;

    this.cameraStatus = { isEnabled: false, timestamp: 0 }; // Initialize the cameraStatus object

    this.platform.log.debug(this.accessory.displayName, 'Constructed Camera');

    this.cameraConfig = this.getCameraConfig();
    this.platform.log.debug(this.accessory.displayName, 'config is:', this.cameraConfig);

    try {
      this.service = this.motionFunction(accessory);
    } catch (Error) {
      this.platform.log.error(this.accessory.displayName, 'raise error to check and attach motion function.', Error);
    }

    if (this.cameraConfig.enableCamera || (typeof this.eufyDevice.isDoorbell === 'function' && this.eufyDevice.isDoorbell())) {
      this.platform.log.debug(this.accessory.displayName, 'has a camera');

      try {
<<<<<<< HEAD
        const delegate = new StreamingDelegate(this.platform, eufyDevice, this.cameraConfig, this.platform.api, this.platform.api.hap);
        this.streamingDelegate = delegate;
        this.recordingDelegate = new RecordingDelegate(
          this.platform,
          this.accessory,
          eufyDevice,
          this.cameraConfig,
          this.streamingDelegate.getLivestreamManager(),
          this.platform.log,
        );

        let samplerate = AudioStreamingSamplerate.KHZ_16;
        if (this.cameraConfig.videoConfig?.audioSampleRate === 8) {
          samplerate = AudioStreamingSamplerate.KHZ_8;
        } else if (this.cameraConfig.videoConfig?.audioSampleRate === 24) {
          samplerate = AudioStreamingSamplerate.KHZ_24;
        }

        let audioCodecType = AudioStreamingCodecType.AAC_ELD;
        if (this.cameraConfig.videoConfig?.acodecHK) {
          audioCodecType = this.cameraConfig.videoConfig.acodecHK as AudioStreamingCodecType;
        }

        this.platform.log.debug(this.accessory.displayName, `Audio sample rate set to ${samplerate} kHz.`);
        this.platform.log.debug(this.accessory.displayName, `Audio Codec for HK: ${audioCodecType}`);

        this.cameraControllerOptions = {
          cameraStreamCount: this.cameraConfig.videoConfig?.maxStreams || 2, // HomeKit requires at least 2 streams, but 1 is also just fine
          delegate: this.streamingDelegate,
          streamingOptions: {
            supportedCryptoSuites: [this.platform.api.hap.SRTPCryptoSuites.AES_CM_128_HMAC_SHA1_80],
            video: {
              resolutions: [
                [320, 180, 30],
                [320, 240, 15], // Apple Watch requires this configuration
                [320, 240, 30],
                [480, 270, 30],
                [480, 360, 30],
                [640, 360, 30],
                [640, 480, 30],
                [1280, 720, 30],
                [1280, 960, 30],
                [1920, 1080, 30],
                [1600, 1200, 30],
              ],
              codec: {
                profiles: [
                  this.platform.api.hap.H264Profile.BASELINE,
                  this.platform.api.hap.H264Profile.MAIN,
                  this.platform.api.hap.H264Profile.HIGH,
                ],
                levels: [
                  this.platform.api.hap.H264Level.LEVEL3_1,
                  this.platform.api.hap.H264Level.LEVEL3_2,
                  this.platform.api.hap.H264Level.LEVEL4_0,
                ],
              },
            },
            audio: {
              twoWayAudio: this.cameraConfig.talkback,
              codecs: [
                {
                  type: audioCodecType,
                  samplerate: samplerate,
                },
              ],
            },
          },
          recording: this.cameraConfig.hsv
            ? {
              options: {
                overrideEventTriggerOptions: [
                  this.platform.api.hap.EventTriggerOption.MOTION,
                  this.platform.api.hap.EventTriggerOption.DOORBELL,
                ],
                prebufferLength: 0, // prebufferLength always remains 4s ?
                mediaContainerConfiguration: [
                  {
                    type: this.platform.api.hap.MediaContainerType.FRAGMENTED_MP4,
                    fragmentLength: 4000,
                  },
                ],
                video: {
                  type: this.platform.api.hap.VideoCodecType.H264,
                  parameters: {
                    profiles: [
                      this.platform.api.hap.H264Profile.BASELINE,
                      this.platform.api.hap.H264Profile.MAIN,
                      this.platform.api.hap.H264Profile.HIGH,
                    ],
                    levels: [
                      this.platform.api.hap.H264Level.LEVEL3_1,
                      this.platform.api.hap.H264Level.LEVEL3_2,
                      this.platform.api.hap.H264Level.LEVEL4_0,
                    ],
                  },
                  resolutions: [
                    [320, 180, 30],
                    [320, 240, 15],
                    [320, 240, 30],
                    [480, 270, 30],
                    [480, 360, 30],
                    [640, 360, 30],
                    [640, 480, 30],
                    [1280, 720, 30],
                    [1280, 960, 30],
                    [1920, 1080, 30],
                    [1600, 1200, 30],
                  ],
                },
                audio: {
                  codecs: {
                    type: AudioRecordingCodecType.AAC_ELD,
                    samplerate: AudioRecordingSamplerate.KHZ_24,
                    bitrateMode: 0,
                    audioChannels: 1,
                  },
                },
              },
              delegate: this.recordingDelegate,
            }
            : undefined,
          sensors: this.cameraConfig.hsv
            ? {
              motion: this.service,
              // eslint-disable-next-line max-len
              // occupancy: this.accessory.getServiceById(this.platform.api.hap.Service.OccupancySensor, 'occupancy') || false, //not implemented yet
            }
            : undefined,
        };

        if (!isDoorbell) {
          const controller = new this.platform.api.hap.CameraController(this.cameraControllerOptions);
          this.streamingDelegate.setController(controller);
          this.recordingDelegate.setController(controller);
          accessory.configureController(controller);
          this.cameraSetup(accessory);
        }
      } catch (Error) {
        this.platform.log.error(this.accessory.displayName, 'raise error to check and attach livestream function.', Error);
=======
        this.CameraService = this.cameraFunction();
        this.CameraService.setPrimaryService(true);
        const delegate = new StreamingDelegate(this.platform, eufyDevice, this.cameraConfig, this.platform.api, this.platform.api.hap);
        this.streamingDelegate = delegate;
        accessory.configureController(delegate.controller);
      } catch (error) {
        this.platform.log.error(this.accessory.displayName, 'raise error to check and attach livestream function.', error);
>>>>>>> 3b743ecc
      }

    } else {
      this.platform.log.debug(this.accessory.displayName, 'has a motion sensor.');

<<<<<<< HEAD
      // remove camera operating mode service if the user has disabled the camera through the config
      const operatingModeService = accessory.getService(this.platform.api.hap.Service.CameraOperatingMode);
      if (operatingModeService) {
        this.platform.log.debug(this.accessory.displayName, 'removing CameraOperatingMode service.');
        accessory.removeService(operatingModeService);
      }
    }

    try {
      this.platform.log.debug(this.accessory.displayName, 'enableButton config:', this.cameraConfig.enableButton);
      if (this.cameraConfig.enableButton
        && this.eufyDevice.hasProperty('enabled')) {
        this.platform.log.debug(this.accessory.displayName, 'has a isEnabled, so append switchEnabledService characteristic to him.');

        const switchEnabledService =
          this.accessory.getService('Enabled') ||
          this.accessory.addService(this.platform.Service.Switch, 'Enabled', 'enabled');

        switchEnabledService.setCharacteristic(
          this.platform.Characteristic.Name,
          accessory.displayName + ' Enabled',
        );

        // switchEnabledService.setCharacteristic(
        //   this.platform.Characteristic.ConfiguredName,
        //   accessory.displayName + ' Enabled',
        // );

        switchEnabledService.getCharacteristic(this.characteristic.On)
          .onGet(this.handleEnableGet.bind(this))
          .onSet(this.handleEnableSet.bind(this));

      } else {
        // eslint-disable-next-line max-len
        this.platform.log.debug(this.accessory.displayName, 'Looks like not compatible with isEnabled or this has been disabled within configuration');

        // remove enableButton service if the user has disabled the it through the config
        const enableButtonService = accessory.getService('Enabled');
        if (enableButtonService) {
          this.platform.log.debug(this.accessory.displayName, 'removing enableButton service.');
          accessory.removeService(enableButtonService);
        }
      }
    } catch (Error) {
      this.platform.log.error(this.accessory.displayName, 'raise error to check and attach switchEnabledService.', Error);
    }
=======
    this.service = this.setupMotionFunction(accessory);
    this.setupEnableButton();
    this.setupMotionButton();
    this.setupLightButton();

  }
>>>>>>> 3b743ecc

  private setupButtonService(
    serviceName: string,
    configValue: boolean | undefined,
    PropertyName: PropertyName,
    serviceType: 'switch' | 'lightbulb',
  ) {
    try {
      this.platform.log.debug(`${this.accessory.displayName} ${serviceName} config:`, configValue);
      if (configValue && this.eufyDevice.hasProperty(PropertyName)) {
        // eslint-disable-next-line max-len
<<<<<<< HEAD
        this.platform.log.debug(this.accessory.displayName, 'has a isMotionDetectionEnabled, so append switchMotionService characteristic to him.');

        const switchMotionService =
          this.accessory.getService('Motion') ||
          this.accessory.addService(this.platform.Service.Switch, 'Motion', 'motion');

        switchMotionService.setCharacteristic(
          this.platform.Characteristic.Name,
          accessory.displayName + ' Motion',
        );

        // switchMotionService.setCharacteristic(
        //   this.platform.Characteristic.ConfiguredName,
        //   accessory.displayName + ' Motion',
        // );

        switchMotionService.getCharacteristic(this.characteristic.On)
          .onGet(this.handleMotionOnGet.bind(this))
          .onSet(this.handleMotionOnSet.bind(this));

      } else {
        // eslint-disable-next-line max-len
        this.platform.log.debug(this.accessory.displayName, 'Looks like not compatible with isMotionDetectionEnabled or this has been disabled within configuration');

        // remove enableButton service if the user has disabled the it through the config
        const motionButtonService = accessory.getService('Motion');
        if (motionButtonService) {
          this.platform.log.debug(this.accessory.displayName, 'removing motionButton service.');
          accessory.removeService(motionButtonService);
        }
=======
        this.platform.log.debug(`${this.accessory.displayName} has a ${PropertyName}, so append ${serviceType}${serviceName} characteristic to it.`);
        const newService = this.setupSwitchService(serviceName, serviceType, PropertyName);
        this.service.addLinkedService(newService);
      } else {
        // eslint-disable-next-line max-len
        this.platform.log.debug(`${this.accessory.displayName} Looks like not compatible with ${PropertyName} or this has been disabled within configuration`);
>>>>>>> 3b743ecc
      }
    } catch (error) {
      this.platform.log.error(`${this.accessory.displayName} raise error to check and attach ${serviceType}${serviceName}.`, error);
      throw Error;
    }
  }

  private async setupEnableButton() {
    this.setupButtonService('Enabled', this.cameraConfig.enableButton, PropertyName.DeviceEnabled, 'switch');
  }

<<<<<<< HEAD
        // switchLightService.setCharacteristic(
        //   this.platform.Characteristic.ConfiguredName,
        //   accessory.displayName + ' Light',
        // );

        switchLightService.getCharacteristic(this.characteristic.On)
          .onGet(this.handleLightOnGet.bind(this))
          .onSet(this.handleLightOnSet.bind(this));
=======
  private async setupMotionButton() {
    this.setupButtonService('Motion', this.cameraConfig.motionButton, PropertyName.DeviceMotionDetection, 'switch');
  }
>>>>>>> 3b743ecc

  private async setupLightButton() {
    this.setupButtonService('Light', true, PropertyName.DeviceLight, 'lightbulb');
  }

  /**
   * Handle the setting of ExperimentalMode since it can not be achieve through the constructor since getStationById is async.
   */
  public async setExperimentalMode() {
    // experimental mode
    if (this.platform.config.experimentalMode && this.eufyDevice.hasProperty('experimentalModification')) {
      const value = !!this.cameraConfig.experimentalRTSP;
      const station = await this.platform.getStationById(this.eufyDevice.getStationSerial());
      this.platform.log.debug(this.accessory.displayName, `Setting experimental RTSP capabilities to: ${value}`);
      setRTSPCapability(station, this.eufyDevice, value);
    }
  }

  private getCameraConfig() {

    let config = {} as CameraConfig;

    if (typeof this.platform.config.cameras !== 'undefined') {
      // eslint-disable-next-line prefer-arrow-callback, brace-style
      const pos = this.platform.config.cameras.map(function (e) { return e.serialNumber; }).indexOf(this.eufyDevice.getSerial());
      config = { ...this.platform.config.cameras[pos] };
    }

    config.name = this.accessory.displayName;
    config.enableButton = config.enableButton ??= true;
    config.motionButton = config.motionButton ??= true;
    config.rtsp = config.rtsp ??= false;
    config.forcerefreshsnap = config.forcerefreshsnap ??= false;
    config.videoConfig = config.videoConfig ??= {};
    config.immediateRingNotificationWithoutSnapshot = config.immediateRingNotificationWithoutSnapshot ??= false;
    config.delayCameraSnapshot = config.delayCameraSnapshot ??= false;
    config.hsv = config.hsv ??= false;
    config.hsvRecordingDuration = config.hsvRecordingDuration ??= 90;
    config.hsvConfig = config.hsvConfig ??= {};

    config.indoorChimeButton = config.indoorChimeButton ??= false;

    config.experimentalRTSP = config.experimentalRTSP ??= false;

    if (config.hsvRecordingDuration < 10) {
      this.platform.log.warn(
        this.accessory.displayName,
        'HomeKit Secure Video recording duration is set to ' + config.hsvRecordingDuration + '. Reverting to minimum of 10 seconds.',
      );
      config.hsvRecordingDuration = 10;
    }

    if (config.hsvRecordingDuration > 300) {
      this.platform.log.warn(
        this.accessory.displayName,
        'HomeKit Secure Video recording duration is set to ' + config.hsvRecordingDuration +
        '. Will set it to a maximum of 5 minutes to prevent errors.',
      );
      config.hsvRecordingDuration = 300;
    }

    if (config.hsv && !this.platform.api.versionGreaterOrEqual('1.4.0')) {
      config.hsv = false;
      this.platform.log.warn(
        this.accessory.displayName,
        'HomeKit Secure Video is only supported by Homebridge version >1.4.0! Please update.',
      );
    }

    if (!config.snapshotHandlingMethod) {
      config.snapshotHandlingMethod = (config.forcerefreshsnap) ? 1 : 3;
    }

    config.talkback = config.talkback ??= false;
    config.talkbackChannels = config.talkbackChannels ??= 1;
    if (config.talkback && !this.eufyDevice.hasCommand(CommandName.DeviceStartTalkback)) {
      this.platform.log.warn(this.accessory.displayName, 'Talkback for this device is not supported!');
      config.talkback = false;
    }
    if (config.talkback && config.rtsp) {
      this.platform.log.warn(this.accessory.displayName, 'Talkback cannot be used with rtsp option. Ignoring talkback setting.');
      config.talkback = false;
    }
    if (config.talkbackChannels !== 1 && config.talkbackChannels !== 2) {
      this.platform.log.warn(this.accessory.displayName,
        'Talkback cannot be used with ' + config.talkbackChannels + '. Setting it to mono.');
      config.talkbackChannels = 1;
    }

    return config;
  }

<<<<<<< HEAD
  protected cameraSetup(
    accessory: PlatformAccessory,
  ) {
=======
  private cameraFunction(): Service {
>>>>>>> 3b743ecc
    const service =
      accessory.getService(this.platform.Service.CameraOperatingMode) ||
      accessory.addService(this.platform.Service.CameraOperatingMode);

    service.setCharacteristic(
      this.characteristic.Name,
      this.accessory.displayName,
    );

    service.getCharacteristic(this.characteristic.EventSnapshotsActive)
      .onGet(this.handleDummyEventGet.bind(this, 'EventSnapshotsActive'))
      .onSet(this.handleDummyEventSet.bind(this, 'EventSnapshotsActive'));

    service.getCharacteristic(this.characteristic.HomeKitCameraActive)
      .onGet(this.getPropertyValue.bind(this, 'this.characteristic.HomeKitCameraActive', PropertyName.DeviceEnabled))
      .onSet(this.getPropertyValue.bind(this, 'this.characteristic.HomeKitCameraActive', PropertyName.DeviceEnabled));

<<<<<<< HEAD
    service
      .getCharacteristic(this.characteristic.PeriodicSnapshotsActive)
      .onGet(this.handlePeriodicSnapshotsActiveGet.bind(this));
    service
      .getCharacteristic(this.characteristic.PeriodicSnapshotsActive)
      .onSet(this.handlePeriodicSnapshotsActiveSet.bind(this));

    service
      .getCharacteristic(this.characteristic.HomeKitCameraActive)
      .onGet(this.handleHomeKitCameraActiveGet.bind(this));
    service
      .getCharacteristic(this.characteristic.HomeKitCameraActive)
      .onSet(this.handleHomeKitCameraActiveSet.bind(this));
=======
>>>>>>> 3b743ecc

    if (this.eufyDevice.hasProperty('enabled')) {
      service.getCharacteristic(this.characteristic.ManuallyDisabled)
        .onGet(this.getPropertyValue.bind(this, 'this.characteristic.ManuallyDisabled', PropertyName.DeviceEnabled));
    }

    if (this.eufyDevice.hasProperty('statusLed')) {
      service.getCharacteristic(this.characteristic.CameraOperatingModeIndicator)
        .onGet(this.getPropertyValue.bind(this, 'this.characteristic.CameraOperatingModeIndicator', PropertyName.DeviceStatusLed))
        .onSet(this.setPropertyValue.bind(this, 'this.characteristic.CameraOperatingModeIndicator', PropertyName.DeviceStatusLed));
    }

    if (this.eufyDevice.hasProperty('nightvision')) {
<<<<<<< HEAD
      service
        .getCharacteristic(this.characteristic.NightVision)
        .onGet(this.handleHomeKitNightVisionGet.bind(this))
        .onSet(this.handleHomeKitNightVisionSet.bind(this));
    }

    this.CameraService = service;
    this.CameraService.setPrimaryService(true);
  }

  handleEventSnapshotsActiveGet(): Promise<CharacteristicValue> {
    const currentValue = this.characteristic.EventSnapshotsActive.ENABLE;
    this.platform.log.debug(this.accessory.displayName, 'GET EventSnapshotsActive:', currentValue);
    return currentValue;
  }

  /**
   * Handle requests to set the "Event Snapshots Active" characteristic
   */
  handleEventSnapshotsActiveSet(value) {
    this.platform.log.debug(this.accessory.displayName, 'Will not SET EventSnapshotsActive:', value);
  }

  handlePeriodicSnapshotsActiveGet(): Promise<CharacteristicValue> {
    const currentValue = this.characteristic.PeriodicSnapshotsActive.ENABLE;
    this.platform.log.debug(this.accessory.displayName, 'GET PeriodicSnapshotsActive:', currentValue);
    return currentValue;
  }

  /**
   * Handle requests to set the "Periodic Snapshots Active" characteristic
   */
  handlePeriodicSnapshotsActiveSet(value) {
    this.platform.log.debug(this.accessory.displayName, 'Will not SET PeriodicSnapshotsActive:', value);
  }

  /**
   * Handle requests to get the current value of the "HomeKit Camera Active" characteristic
   */
  handleHomeKitCameraActiveGet(): Promise<CharacteristicValue> {
    const currentValue = this.characteristic.HomeKitCameraActive.ON;
    this.platform.log.debug(this.accessory.displayName, 'GET HomeKitCameraActive:', currentValue);
    return currentValue;
  }

  /**
   * Handle requests to set the "HomeKit Camera Active" characteristic
   */
  handleHomeKitCameraActiveSet(value) {
    this.platform.log.debug(this.accessory.displayName, 'Will not SET HomeKitCameraActive:', value);
  }

  /**
   * Handle requests to get the current value of the "HomeKit Camera Active" characteristic
   */
  async handleHomeKitCameraOperatingModeIndicatorGet(): Promise<CharacteristicValue> {
    try {
      const currentValue = this.eufyDevice.getPropertyValue(PropertyName.DeviceStatusLed);
      this.platform.log.debug(this.accessory.displayName, 'GET DeviceStatusLed:', currentValue);
      return currentValue as boolean;
    } catch {
      this.platform.log.debug(this.accessory.displayName, 'handleHomeKitCameraOperatingModeIndicatorGet', 'Wrong return value');
      return false;
    }
  }

  /**
   * Handle requests to set the "HomeKit Camera Active" characteristic
   */
  async handleHomeKitCameraOperatingModeIndicatorSet(value) {
    this.platform.log.debug(this.accessory.displayName, 'SET HomeKitCameraOperatingModeIndicator:', value);
    const station = await this.platform.getStationById(this.eufyDevice.getStationSerial());
    station.setStatusLed(this.eufyDevice, value as boolean);
    this.CameraService.getCharacteristic(this.characteristic.CameraOperatingModeIndicator).updateValue(value as boolean);
  }
=======
      service.getCharacteristic(this.characteristic.NightVision)
        .onGet(this.getPropertyValue.bind(this, 'this.characteristic.NightVision', PropertyName.DeviceNightvision))
        .onSet(this.setPropertyValue.bind(this, 'this.characteristic.NightVision', PropertyName.DeviceNightvision));
    }
>>>>>>> 3b743ecc

    if (this.eufyDevice.hasProperty('autoNightvision')) {
      service.getCharacteristic(this.characteristic.NightVision)
        .onGet(this.getPropertyValue.bind(this, 'this.characteristic.NightVision', PropertyName.DeviceAutoNightvision))
        .onSet(this.setPropertyValue.bind(this, 'this.characteristic.NightVision', PropertyName.DeviceAutoNightvision));
    }
<<<<<<< HEAD
  }

  /**
   * Handle requests to set the "HomeKit Camera Active" characteristic
   */
  async handleHomeKitNightVisionSet(value) {
    this.platform.log.debug(this.accessory.displayName, 'SET handleHomeKitNightVisionSet:', value);
    const station = await this.platform.getStationById(this.eufyDevice.getStationSerial());
    station.setNightVision(this.eufyDevice, value as number);
    this.CameraService.getCharacteristic(this.characteristic.NightVision).updateValue(value as boolean);
  }

  private motionFunction(
    accessory: PlatformAccessory,
  ): Service {
    const service =
      this.accessory.getService(this.platform.Service.MotionSensor) ||
      this.accessory.addService(this.platform.Service.MotionSensor);

    service.setCharacteristic(
      this.characteristic.Name,
      accessory.displayName,
    );

    service
      .getCharacteristic(this.characteristic.MotionDetected)
      .onGet(this.handleMotionDetectedGet.bind(this));

    this.eufyDevice.on('property changed', this.onPropertyChange.bind(this));
=======

    this.eufyDevice.on('property changed', (device: Device, name: string, value: PropertyValue) =>
      this.handlePropertyChange(device, name, value),
    );
>>>>>>> 3b743ecc

    return service as Service;
  }

  private setupMotionFunction(
    accessory: PlatformAccessory,
  ): Service {
    try {
<<<<<<< HEAD
      let currentValue = this.eufyDevice.getPropertyValue(PropertyName.DeviceMotionDetected);
      if (this.recordingDelegate?.isRecording()) {
        currentValue = true; // assume ongoing motion when HKSV is recording
        // HKSV will remove unnecessary bits of the recorded video itself when there is no more motion
        // but since eufy-security-client doesn't return a proper value for MotionDetected while
        // streaming we assume motion to be ongoing
        // otherwise the recording would almost always end prematurely
      }
      this.platform.log.debug(this.accessory.displayName, 'GET DeviceMotionDetected:', currentValue);
      return currentValue as boolean;
    } catch {
      this.platform.log.debug(this.accessory.displayName, 'handleMotionDetectedGet', 'Wrong return value');
      return false;
    }
  }

  private onPropertyChange(_: Device, name: string, value: PropertyValue) {
    const motionValues = [
      'motionDetected',
      'personDetected',
      'petDetected',
    ];
    if (motionValues.indexOf(name) !== -1) {
      const isRecording = this.recordingDelegate?.isRecording();
      if (!isRecording) {
        const motionDetected = value as boolean;
        this.platform.log.debug(this.accessory.displayName, 'ON DeviceMotionDetected:', motionDetected);
=======
      const service =
        this.accessory.getService(this.platform.Service.MotionSensor) ||
        this.accessory.addService(this.platform.Service.MotionSensor);

      service.setCharacteristic(
        this.characteristic.Name,
        this.accessory.displayName,
      );

      service.getCharacteristic(this.characteristic.MotionDetected)
        .onGet(this.getPropertyValue.bind(this, 'this.characteristic.MotionDetected', PropertyName.DeviceMotionDetected));

      // List of event types
      const eventTypesToHandle: (keyof DeviceEvents)[] = [
        'motion detected',
        'person detected',
        'pet detected',
        'vehicle detected',
        'sound detected',
        'crying detected',
        'dog detected',
        'stranger person detected',
      ];

      // Attach the common event handler to each event type
      eventTypesToHandle.forEach(eventType => {
        this.platform.log.debug(this.accessory.displayName, 'SETON Firing on:', eventType);
        this.eufyDevice.on(eventType, (device: Device, motion: boolean) =>
          this.onDeviceEventDetectedPushNotification(device, motion, eventType));
      });

      return service as Service;
    } catch (error) {
      this.platform.log.error(this.accessory.displayName, 'raise error to check and attach motion function.', error);
      throw Error;
    }
  }

  private onDeviceEventDetectedPushNotification(
    device: Device,
    motion: boolean,
    eventType: string,
  ): void {
    this.platform.log.info(`${this.accessory.displayName} ON Event Detected (${eventType}): ${motion}`);
    if (motion) {
      this.motionTimeout = setTimeout(() => {
        this.platform.log.debug(this.accessory.displayName, 'Reseting motion through timout.');
>>>>>>> 3b743ecc
        this.service
          .getCharacteristic(this.characteristic.MotionDetected)
          .updateValue(motionDetected);
      } else {
        this.platform.log.debug(this.accessory.displayName, 
          'ignore change of motion detected state, since HKSV is still recording.' +
          'The recording controller will reset the motion state afterwards.');
      }
    }
<<<<<<< HEAD
=======
    if (this.cameraConfig.useCachedLocalLivestream && this.streamingDelegate && motion) {
      this.streamingDelegate.prepareCachedStream();
    }
    this.service
      .getCharacteristic(this.characteristic.MotionDetected)
      .updateValue(motion);
>>>>>>> 3b743ecc
  }

  private setupSwitchService(
    serviceName: string,
    serviceType: 'switch' | 'lightbulb' | 'outlet',
    propertyName: PropertyName,
  ): Service {
    const platformServiceMapping = {
      switch: this.platform.Service.Switch,
      lightbulb: this.platform.Service.Lightbulb,
      outlet: this.platform.Service.Outlet,
    };

    const platformService = platformServiceMapping[serviceType] || this.platform.Service.Switch;

    const service =
      this.accessory.getService(serviceName) ||
      this.accessory.addService(platformService, serviceName, serviceName);

    service.setCharacteristic(
      this.characteristic.Name,
      this.accessory.displayName + ' ' + serviceName,
    );

    service.getCharacteristic(this.characteristic.On)
      .onGet(this.getPropertyValue.bind(this, 'this.characteristic.On', propertyName))
      .onSet(this.setPropertyValue.bind(this, 'this.characteristic.On', propertyName));

    return service;
  }

  private async getPropertyValue(characteristic: string, propertyName: PropertyName): Promise<CharacteristicValue> {
    try {
      let value = await this.eufyDevice.getPropertyValue(propertyName);
      this.platform.log.debug(`${this.accessory.displayName} GET '${characteristic}' ${propertyName}: ${value}`);

      if (propertyName === PropertyName.DeviceNightvision) {
        return value === 1;
      }
      
      // Override for PropertyName.DeviceEnabled when enabled button is fired and 
      if (
        propertyName === PropertyName.DeviceEnabled &&
        Date.now() - this.cameraStatus.timestamp <= 60000
      ) {
        // eslint-disable-next-line max-len
        this.platform.log.debug(`${this.accessory.displayName} CACHED for (1 min) '${characteristic}' ${propertyName}: ${this.cameraStatus.isEnabled}`);
        value = this.cameraStatus.isEnabled;
      }

      if (characteristic === 'this.characteristic.ManuallyDisabled') {
        this.platform.log.debug(`${this.accessory.displayName} INVERSED '${characteristic}' ${propertyName}: ${!value}`);
        value = !value;
      }

      if (value === undefined) {
        return false;
      }

      return value as CharacteristicValue;
    } catch (error) {
      this.platform.log.debug(`${this.accessory.displayName} Error getting '${characteristic}' ${propertyName}: ${error}`);
      return false;
    }
  }

<<<<<<< HEAD
  async handleEnableSet(value: CharacteristicValue) {
    this.platform.log.debug(this.accessory.displayName, 'SET DeviceEnabled:', value);
    const station = await this.platform.getStationById(this.eufyDevice.getStationSerial());
    station.enableDevice(this.eufyDevice, value as boolean);
    if (this.cameraConfig.enableCamera) {
      this.CameraService.getCharacteristic(this.characteristic.ManuallyDisabled).updateValue(!value as boolean);
=======
  private async setPropertyValue(characteristic: string, propertyName: PropertyName, value: CharacteristicValue) {
    try {

      // eslint-disable-next-line max-len
      this.platform.log.debug(`${this.accessory.displayName} SET '${typeof characteristic} / ${characteristic}' ${propertyName}: ${value}`);

      const station = await this.platform.getStationById(this.eufyDevice.getStationSerial());

      switch (propertyName) {
        case PropertyName.DeviceEnabled: {
          if (characteristic === 'this.characteristic.On') {
            this.cameraStatus = { isEnabled: value as boolean, timestamp: Date.now() };
            await station.enableDevice(this.eufyDevice, value as boolean);
            this.CameraService.updateCharacteristic(this.characteristic.ManuallyDisabled, !value as boolean);
          }
          break;
        }

        case PropertyName.DeviceMotionDetection: {
          await station.setMotionDetection(this.eufyDevice, value as boolean);
          this.CameraService.updateCharacteristic(this.characteristic.CameraOperatingModeIndicator, value as boolean);
          break;
        }

        case PropertyName.DeviceStatusLed: {
          await station.setStatusLed(this.eufyDevice, value as boolean);
          this.CameraService.updateCharacteristic(this.characteristic.CameraOperatingModeIndicator, value as boolean);
          break;
        }

        case PropertyName.DeviceNightvision: {
          // Convert true to 1 (B&W Night Vision) and false to 0 (off)
          await station.setNightVision(this.eufyDevice, Number(value) as number);
          this.CameraService.updateCharacteristic(this.characteristic.NightVision, value as boolean);
          break;
        }

        case PropertyName.DeviceAutoNightvision: {
          await station.setAutoNightVision(this.eufyDevice, value as boolean);
          this.CameraService.updateCharacteristic(this.characteristic.NightVision, value as boolean);
          break;
        }

        case PropertyName.DeviceLight: {
          await station.switchLight(this.eufyDevice, value as boolean);
          this.service.updateCharacteristic(this.characteristic.On, value as boolean);
          break;
        }

        default: {
          // eslint-disable-next-line max-len
          this.platform.log.error(`${this.accessory.displayName} Shouldn't Match '${characteristic}' ${propertyName}: ${value}`);
          throw Error;
          break;
        }
      }

    } catch (error) {
      this.platform.log.debug(`${this.accessory.displayName} Error setting '${characteristic}' ${propertyName}: ${error}`);
>>>>>>> 3b743ecc
    }
  }

  protected override handlePropertyChange(
    device: Device,
    name: string,
    value: PropertyValue,
  ): void {
    switch (name) {
      case 'enabled': {
        break;
      }

      case 'statusLed': {
        break;
      }

      default: {
        break;
      }
    }
  }

<<<<<<< HEAD
  async handleMotionOnSet(value: CharacteristicValue) {
    this.platform.log.debug(this.accessory.displayName, 'SET DeviceMotionDetection:', value);
    const station = await this.platform.getStationById(this.eufyDevice.getStationSerial());
    station.setMotionDetection(this.eufyDevice, value as boolean);
  }
=======
  handleDummyEventGet(serviceName: string): Promise<CharacteristicValue> {
    const characteristicValues: Record<string, CharacteristicValue> = {
      'EventSnapshotsActive': this.characteristic.EventSnapshotsActive.DISABLE,
      'HomeKitCameraActive': this.characteristic.HomeKitCameraActive.OFF,
    };
>>>>>>> 3b743ecc

    const currentValue = characteristicValues[serviceName];

    if (currentValue === undefined) {
      throw new Error(`Invalid serviceName: ${serviceName}`);
    }

    this.platform.log.debug(`${this.accessory.displayName} GET ${serviceName}: ${currentValue}`);
    return Promise.resolve(currentValue);
  }

<<<<<<< HEAD
  async handleLightOnSet(value: CharacteristicValue) {
    this.platform.log.debug(this.accessory.displayName, 'SET DeviceLight:', value);
    const station = await this.platform.getStationById(this.eufyDevice.getStationSerial());
    station.switchLight(this.eufyDevice, value as boolean);
=======
  handleDummyEventSet(serviceName: string, value: CharacteristicValue) {
    this.platform.log.debug(`${this.accessory.displayName} SET ${serviceName}: ${value}`);
>>>>>>> 3b743ecc
  }
}<|MERGE_RESOLUTION|>--- conflicted
+++ resolved
@@ -11,20 +11,16 @@
 
 import { EufySecurityPlatform } from '../platform';
 import { DeviceAccessory } from './Device';
-<<<<<<< HEAD
-import { Camera, Device, PropertyName, CommandName, VideoCodec, PropertyValue } from 'eufy-security-client';
-=======
 
 // import { HttpService, LocalLookupService, DeviceClientService, CommandType } from 'eufy-node-client';
 
 // eslint-disable-next-line @typescript-eslint/ban-ts-comment
 // @ts-ignore  
 import { Camera, Device, DeviceEvents, PropertyName, CommandName, PropertyValue } from 'eufy-security-client';
->>>>>>> 3b743ecc
 import { StreamingDelegate } from '../controller/streamingDelegate';
+import { RecordingDelegate } from '../controller/recordingDelegate';
 
 import { CameraConfig } from '../utils/configTypes';
-import { RecordingDelegate } from '../controller/recordingDelegate';
 import { setRTSPCapability } from '../utils/experimental';
 
 /**
@@ -66,158 +62,10 @@
     this.cameraConfig = this.getCameraConfig();
     this.platform.log.debug(this.accessory.displayName, 'config is:', this.cameraConfig);
 
-    try {
-      this.service = this.motionFunction(accessory);
-    } catch (Error) {
-      this.platform.log.error(this.accessory.displayName, 'raise error to check and attach motion function.', Error);
-    }
-
     if (this.cameraConfig.enableCamera || (typeof this.eufyDevice.isDoorbell === 'function' && this.eufyDevice.isDoorbell())) {
       this.platform.log.debug(this.accessory.displayName, 'has a camera');
 
       try {
-<<<<<<< HEAD
-        const delegate = new StreamingDelegate(this.platform, eufyDevice, this.cameraConfig, this.platform.api, this.platform.api.hap);
-        this.streamingDelegate = delegate;
-        this.recordingDelegate = new RecordingDelegate(
-          this.platform,
-          this.accessory,
-          eufyDevice,
-          this.cameraConfig,
-          this.streamingDelegate.getLivestreamManager(),
-          this.platform.log,
-        );
-
-        let samplerate = AudioStreamingSamplerate.KHZ_16;
-        if (this.cameraConfig.videoConfig?.audioSampleRate === 8) {
-          samplerate = AudioStreamingSamplerate.KHZ_8;
-        } else if (this.cameraConfig.videoConfig?.audioSampleRate === 24) {
-          samplerate = AudioStreamingSamplerate.KHZ_24;
-        }
-
-        let audioCodecType = AudioStreamingCodecType.AAC_ELD;
-        if (this.cameraConfig.videoConfig?.acodecHK) {
-          audioCodecType = this.cameraConfig.videoConfig.acodecHK as AudioStreamingCodecType;
-        }
-
-        this.platform.log.debug(this.accessory.displayName, `Audio sample rate set to ${samplerate} kHz.`);
-        this.platform.log.debug(this.accessory.displayName, `Audio Codec for HK: ${audioCodecType}`);
-
-        this.cameraControllerOptions = {
-          cameraStreamCount: this.cameraConfig.videoConfig?.maxStreams || 2, // HomeKit requires at least 2 streams, but 1 is also just fine
-          delegate: this.streamingDelegate,
-          streamingOptions: {
-            supportedCryptoSuites: [this.platform.api.hap.SRTPCryptoSuites.AES_CM_128_HMAC_SHA1_80],
-            video: {
-              resolutions: [
-                [320, 180, 30],
-                [320, 240, 15], // Apple Watch requires this configuration
-                [320, 240, 30],
-                [480, 270, 30],
-                [480, 360, 30],
-                [640, 360, 30],
-                [640, 480, 30],
-                [1280, 720, 30],
-                [1280, 960, 30],
-                [1920, 1080, 30],
-                [1600, 1200, 30],
-              ],
-              codec: {
-                profiles: [
-                  this.platform.api.hap.H264Profile.BASELINE,
-                  this.platform.api.hap.H264Profile.MAIN,
-                  this.platform.api.hap.H264Profile.HIGH,
-                ],
-                levels: [
-                  this.platform.api.hap.H264Level.LEVEL3_1,
-                  this.platform.api.hap.H264Level.LEVEL3_2,
-                  this.platform.api.hap.H264Level.LEVEL4_0,
-                ],
-              },
-            },
-            audio: {
-              twoWayAudio: this.cameraConfig.talkback,
-              codecs: [
-                {
-                  type: audioCodecType,
-                  samplerate: samplerate,
-                },
-              ],
-            },
-          },
-          recording: this.cameraConfig.hsv
-            ? {
-              options: {
-                overrideEventTriggerOptions: [
-                  this.platform.api.hap.EventTriggerOption.MOTION,
-                  this.platform.api.hap.EventTriggerOption.DOORBELL,
-                ],
-                prebufferLength: 0, // prebufferLength always remains 4s ?
-                mediaContainerConfiguration: [
-                  {
-                    type: this.platform.api.hap.MediaContainerType.FRAGMENTED_MP4,
-                    fragmentLength: 4000,
-                  },
-                ],
-                video: {
-                  type: this.platform.api.hap.VideoCodecType.H264,
-                  parameters: {
-                    profiles: [
-                      this.platform.api.hap.H264Profile.BASELINE,
-                      this.platform.api.hap.H264Profile.MAIN,
-                      this.platform.api.hap.H264Profile.HIGH,
-                    ],
-                    levels: [
-                      this.platform.api.hap.H264Level.LEVEL3_1,
-                      this.platform.api.hap.H264Level.LEVEL3_2,
-                      this.platform.api.hap.H264Level.LEVEL4_0,
-                    ],
-                  },
-                  resolutions: [
-                    [320, 180, 30],
-                    [320, 240, 15],
-                    [320, 240, 30],
-                    [480, 270, 30],
-                    [480, 360, 30],
-                    [640, 360, 30],
-                    [640, 480, 30],
-                    [1280, 720, 30],
-                    [1280, 960, 30],
-                    [1920, 1080, 30],
-                    [1600, 1200, 30],
-                  ],
-                },
-                audio: {
-                  codecs: {
-                    type: AudioRecordingCodecType.AAC_ELD,
-                    samplerate: AudioRecordingSamplerate.KHZ_24,
-                    bitrateMode: 0,
-                    audioChannels: 1,
-                  },
-                },
-              },
-              delegate: this.recordingDelegate,
-            }
-            : undefined,
-          sensors: this.cameraConfig.hsv
-            ? {
-              motion: this.service,
-              // eslint-disable-next-line max-len
-              // occupancy: this.accessory.getServiceById(this.platform.api.hap.Service.OccupancySensor, 'occupancy') || false, //not implemented yet
-            }
-            : undefined,
-        };
-
-        if (!isDoorbell) {
-          const controller = new this.platform.api.hap.CameraController(this.cameraControllerOptions);
-          this.streamingDelegate.setController(controller);
-          this.recordingDelegate.setController(controller);
-          accessory.configureController(controller);
-          this.cameraSetup(accessory);
-        }
-      } catch (Error) {
-        this.platform.log.error(this.accessory.displayName, 'raise error to check and attach livestream function.', Error);
-=======
         this.CameraService = this.cameraFunction();
         this.CameraService.setPrimaryService(true);
         const delegate = new StreamingDelegate(this.platform, eufyDevice, this.cameraConfig, this.platform.api, this.platform.api.hap);
@@ -225,67 +73,18 @@
         accessory.configureController(delegate.controller);
       } catch (error) {
         this.platform.log.error(this.accessory.displayName, 'raise error to check and attach livestream function.', error);
->>>>>>> 3b743ecc
       }
 
     } else {
       this.platform.log.debug(this.accessory.displayName, 'has a motion sensor.');
-
-<<<<<<< HEAD
-      // remove camera operating mode service if the user has disabled the camera through the config
-      const operatingModeService = accessory.getService(this.platform.api.hap.Service.CameraOperatingMode);
-      if (operatingModeService) {
-        this.platform.log.debug(this.accessory.displayName, 'removing CameraOperatingMode service.');
-        accessory.removeService(operatingModeService);
-      }
-    }
-
-    try {
-      this.platform.log.debug(this.accessory.displayName, 'enableButton config:', this.cameraConfig.enableButton);
-      if (this.cameraConfig.enableButton
-        && this.eufyDevice.hasProperty('enabled')) {
-        this.platform.log.debug(this.accessory.displayName, 'has a isEnabled, so append switchEnabledService characteristic to him.');
-
-        const switchEnabledService =
-          this.accessory.getService('Enabled') ||
-          this.accessory.addService(this.platform.Service.Switch, 'Enabled', 'enabled');
-
-        switchEnabledService.setCharacteristic(
-          this.platform.Characteristic.Name,
-          accessory.displayName + ' Enabled',
-        );
-
-        // switchEnabledService.setCharacteristic(
-        //   this.platform.Characteristic.ConfiguredName,
-        //   accessory.displayName + ' Enabled',
-        // );
-
-        switchEnabledService.getCharacteristic(this.characteristic.On)
-          .onGet(this.handleEnableGet.bind(this))
-          .onSet(this.handleEnableSet.bind(this));
-
-      } else {
-        // eslint-disable-next-line max-len
-        this.platform.log.debug(this.accessory.displayName, 'Looks like not compatible with isEnabled or this has been disabled within configuration');
-
-        // remove enableButton service if the user has disabled the it through the config
-        const enableButtonService = accessory.getService('Enabled');
-        if (enableButtonService) {
-          this.platform.log.debug(this.accessory.displayName, 'removing enableButton service.');
-          accessory.removeService(enableButtonService);
-        }
-      }
-    } catch (Error) {
-      this.platform.log.error(this.accessory.displayName, 'raise error to check and attach switchEnabledService.', Error);
-    }
-=======
+    }
+
     this.service = this.setupMotionFunction(accessory);
     this.setupEnableButton();
     this.setupMotionButton();
     this.setupLightButton();
 
   }
->>>>>>> 3b743ecc
 
   private setupButtonService(
     serviceName: string,
@@ -297,45 +96,12 @@
       this.platform.log.debug(`${this.accessory.displayName} ${serviceName} config:`, configValue);
       if (configValue && this.eufyDevice.hasProperty(PropertyName)) {
         // eslint-disable-next-line max-len
-<<<<<<< HEAD
-        this.platform.log.debug(this.accessory.displayName, 'has a isMotionDetectionEnabled, so append switchMotionService characteristic to him.');
-
-        const switchMotionService =
-          this.accessory.getService('Motion') ||
-          this.accessory.addService(this.platform.Service.Switch, 'Motion', 'motion');
-
-        switchMotionService.setCharacteristic(
-          this.platform.Characteristic.Name,
-          accessory.displayName + ' Motion',
-        );
-
-        // switchMotionService.setCharacteristic(
-        //   this.platform.Characteristic.ConfiguredName,
-        //   accessory.displayName + ' Motion',
-        // );
-
-        switchMotionService.getCharacteristic(this.characteristic.On)
-          .onGet(this.handleMotionOnGet.bind(this))
-          .onSet(this.handleMotionOnSet.bind(this));
-
-      } else {
-        // eslint-disable-next-line max-len
-        this.platform.log.debug(this.accessory.displayName, 'Looks like not compatible with isMotionDetectionEnabled or this has been disabled within configuration');
-
-        // remove enableButton service if the user has disabled the it through the config
-        const motionButtonService = accessory.getService('Motion');
-        if (motionButtonService) {
-          this.platform.log.debug(this.accessory.displayName, 'removing motionButton service.');
-          accessory.removeService(motionButtonService);
-        }
-=======
         this.platform.log.debug(`${this.accessory.displayName} has a ${PropertyName}, so append ${serviceType}${serviceName} characteristic to it.`);
         const newService = this.setupSwitchService(serviceName, serviceType, PropertyName);
         this.service.addLinkedService(newService);
       } else {
         // eslint-disable-next-line max-len
         this.platform.log.debug(`${this.accessory.displayName} Looks like not compatible with ${PropertyName} or this has been disabled within configuration`);
->>>>>>> 3b743ecc
       }
     } catch (error) {
       this.platform.log.error(`${this.accessory.displayName} raise error to check and attach ${serviceType}${serviceName}.`, error);
@@ -347,20 +113,9 @@
     this.setupButtonService('Enabled', this.cameraConfig.enableButton, PropertyName.DeviceEnabled, 'switch');
   }
 
-<<<<<<< HEAD
-        // switchLightService.setCharacteristic(
-        //   this.platform.Characteristic.ConfiguredName,
-        //   accessory.displayName + ' Light',
-        // );
-
-        switchLightService.getCharacteristic(this.characteristic.On)
-          .onGet(this.handleLightOnGet.bind(this))
-          .onSet(this.handleLightOnSet.bind(this));
-=======
   private async setupMotionButton() {
     this.setupButtonService('Motion', this.cameraConfig.motionButton, PropertyName.DeviceMotionDetection, 'switch');
   }
->>>>>>> 3b743ecc
 
   private async setupLightButton() {
     this.setupButtonService('Light', true, PropertyName.DeviceLight, 'lightbulb');
@@ -453,16 +208,10 @@
     return config;
   }
 
-<<<<<<< HEAD
-  protected cameraSetup(
-    accessory: PlatformAccessory,
-  ) {
-=======
   private cameraFunction(): Service {
->>>>>>> 3b743ecc
     const service =
-      accessory.getService(this.platform.Service.CameraOperatingMode) ||
-      accessory.addService(this.platform.Service.CameraOperatingMode);
+      this.accessory.getService(this.platform.Service.CameraOperatingMode) ||
+      this.accessory.addService(this.platform.Service.CameraOperatingMode);
 
     service.setCharacteristic(
       this.characteristic.Name,
@@ -477,22 +226,6 @@
       .onGet(this.getPropertyValue.bind(this, 'this.characteristic.HomeKitCameraActive', PropertyName.DeviceEnabled))
       .onSet(this.getPropertyValue.bind(this, 'this.characteristic.HomeKitCameraActive', PropertyName.DeviceEnabled));
 
-<<<<<<< HEAD
-    service
-      .getCharacteristic(this.characteristic.PeriodicSnapshotsActive)
-      .onGet(this.handlePeriodicSnapshotsActiveGet.bind(this));
-    service
-      .getCharacteristic(this.characteristic.PeriodicSnapshotsActive)
-      .onSet(this.handlePeriodicSnapshotsActiveSet.bind(this));
-
-    service
-      .getCharacteristic(this.characteristic.HomeKitCameraActive)
-      .onGet(this.handleHomeKitCameraActiveGet.bind(this));
-    service
-      .getCharacteristic(this.characteristic.HomeKitCameraActive)
-      .onSet(this.handleHomeKitCameraActiveSet.bind(this));
-=======
->>>>>>> 3b743ecc
 
     if (this.eufyDevice.hasProperty('enabled')) {
       service.getCharacteristic(this.characteristic.ManuallyDisabled)
@@ -506,167 +239,33 @@
     }
 
     if (this.eufyDevice.hasProperty('nightvision')) {
-<<<<<<< HEAD
-      service
-        .getCharacteristic(this.characteristic.NightVision)
-        .onGet(this.handleHomeKitNightVisionGet.bind(this))
-        .onSet(this.handleHomeKitNightVisionSet.bind(this));
-    }
-
-    this.CameraService = service;
-    this.CameraService.setPrimaryService(true);
-  }
-
-  handleEventSnapshotsActiveGet(): Promise<CharacteristicValue> {
-    const currentValue = this.characteristic.EventSnapshotsActive.ENABLE;
-    this.platform.log.debug(this.accessory.displayName, 'GET EventSnapshotsActive:', currentValue);
-    return currentValue;
-  }
-
-  /**
-   * Handle requests to set the "Event Snapshots Active" characteristic
-   */
-  handleEventSnapshotsActiveSet(value) {
-    this.platform.log.debug(this.accessory.displayName, 'Will not SET EventSnapshotsActive:', value);
-  }
-
-  handlePeriodicSnapshotsActiveGet(): Promise<CharacteristicValue> {
-    const currentValue = this.characteristic.PeriodicSnapshotsActive.ENABLE;
-    this.platform.log.debug(this.accessory.displayName, 'GET PeriodicSnapshotsActive:', currentValue);
-    return currentValue;
-  }
-
-  /**
-   * Handle requests to set the "Periodic Snapshots Active" characteristic
-   */
-  handlePeriodicSnapshotsActiveSet(value) {
-    this.platform.log.debug(this.accessory.displayName, 'Will not SET PeriodicSnapshotsActive:', value);
-  }
-
-  /**
-   * Handle requests to get the current value of the "HomeKit Camera Active" characteristic
-   */
-  handleHomeKitCameraActiveGet(): Promise<CharacteristicValue> {
-    const currentValue = this.characteristic.HomeKitCameraActive.ON;
-    this.platform.log.debug(this.accessory.displayName, 'GET HomeKitCameraActive:', currentValue);
-    return currentValue;
-  }
-
-  /**
-   * Handle requests to set the "HomeKit Camera Active" characteristic
-   */
-  handleHomeKitCameraActiveSet(value) {
-    this.platform.log.debug(this.accessory.displayName, 'Will not SET HomeKitCameraActive:', value);
-  }
-
-  /**
-   * Handle requests to get the current value of the "HomeKit Camera Active" characteristic
-   */
-  async handleHomeKitCameraOperatingModeIndicatorGet(): Promise<CharacteristicValue> {
-    try {
-      const currentValue = this.eufyDevice.getPropertyValue(PropertyName.DeviceStatusLed);
-      this.platform.log.debug(this.accessory.displayName, 'GET DeviceStatusLed:', currentValue);
-      return currentValue as boolean;
-    } catch {
-      this.platform.log.debug(this.accessory.displayName, 'handleHomeKitCameraOperatingModeIndicatorGet', 'Wrong return value');
-      return false;
-    }
-  }
-
-  /**
-   * Handle requests to set the "HomeKit Camera Active" characteristic
-   */
-  async handleHomeKitCameraOperatingModeIndicatorSet(value) {
-    this.platform.log.debug(this.accessory.displayName, 'SET HomeKitCameraOperatingModeIndicator:', value);
-    const station = await this.platform.getStationById(this.eufyDevice.getStationSerial());
-    station.setStatusLed(this.eufyDevice, value as boolean);
-    this.CameraService.getCharacteristic(this.characteristic.CameraOperatingModeIndicator).updateValue(value as boolean);
-  }
-=======
       service.getCharacteristic(this.characteristic.NightVision)
         .onGet(this.getPropertyValue.bind(this, 'this.characteristic.NightVision', PropertyName.DeviceNightvision))
         .onSet(this.setPropertyValue.bind(this, 'this.characteristic.NightVision', PropertyName.DeviceNightvision));
     }
->>>>>>> 3b743ecc
 
     if (this.eufyDevice.hasProperty('autoNightvision')) {
       service.getCharacteristic(this.characteristic.NightVision)
         .onGet(this.getPropertyValue.bind(this, 'this.characteristic.NightVision', PropertyName.DeviceAutoNightvision))
         .onSet(this.setPropertyValue.bind(this, 'this.characteristic.NightVision', PropertyName.DeviceAutoNightvision));
     }
-<<<<<<< HEAD
-  }
-
-  /**
-   * Handle requests to set the "HomeKit Camera Active" characteristic
-   */
-  async handleHomeKitNightVisionSet(value) {
-    this.platform.log.debug(this.accessory.displayName, 'SET handleHomeKitNightVisionSet:', value);
-    const station = await this.platform.getStationById(this.eufyDevice.getStationSerial());
-    station.setNightVision(this.eufyDevice, value as number);
-    this.CameraService.getCharacteristic(this.characteristic.NightVision).updateValue(value as boolean);
-  }
-
-  private motionFunction(
-    accessory: PlatformAccessory,
-  ): Service {
-    const service =
-      this.accessory.getService(this.platform.Service.MotionSensor) ||
-      this.accessory.addService(this.platform.Service.MotionSensor);
-
-    service.setCharacteristic(
-      this.characteristic.Name,
-      accessory.displayName,
-    );
-
-    service
-      .getCharacteristic(this.characteristic.MotionDetected)
-      .onGet(this.handleMotionDetectedGet.bind(this));
-
-    this.eufyDevice.on('property changed', this.onPropertyChange.bind(this));
-=======
 
     this.eufyDevice.on('property changed', (device: Device, name: string, value: PropertyValue) =>
       this.handlePropertyChange(device, name, value),
     );
->>>>>>> 3b743ecc
-
-    return service as Service;
+
+    this.eufyDevice.on('property changed', (device: Device, name: string, value: PropertyValue) =>
+      this.handlePropertyChange(device, name, value),
+    );
+
+    this.CameraService = service;
+    this.CameraService.setPrimaryService(true);
   }
 
   private setupMotionFunction(
     accessory: PlatformAccessory,
   ): Service {
     try {
-<<<<<<< HEAD
-      let currentValue = this.eufyDevice.getPropertyValue(PropertyName.DeviceMotionDetected);
-      if (this.recordingDelegate?.isRecording()) {
-        currentValue = true; // assume ongoing motion when HKSV is recording
-        // HKSV will remove unnecessary bits of the recorded video itself when there is no more motion
-        // but since eufy-security-client doesn't return a proper value for MotionDetected while
-        // streaming we assume motion to be ongoing
-        // otherwise the recording would almost always end prematurely
-      }
-      this.platform.log.debug(this.accessory.displayName, 'GET DeviceMotionDetected:', currentValue);
-      return currentValue as boolean;
-    } catch {
-      this.platform.log.debug(this.accessory.displayName, 'handleMotionDetectedGet', 'Wrong return value');
-      return false;
-    }
-  }
-
-  private onPropertyChange(_: Device, name: string, value: PropertyValue) {
-    const motionValues = [
-      'motionDetected',
-      'personDetected',
-      'petDetected',
-    ];
-    if (motionValues.indexOf(name) !== -1) {
-      const isRecording = this.recordingDelegate?.isRecording();
-      if (!isRecording) {
-        const motionDetected = value as boolean;
-        this.platform.log.debug(this.accessory.displayName, 'ON DeviceMotionDetected:', motionDetected);
-=======
       const service =
         this.accessory.getService(this.platform.Service.MotionSensor) ||
         this.accessory.addService(this.platform.Service.MotionSensor);
@@ -714,25 +313,21 @@
     if (motion) {
       this.motionTimeout = setTimeout(() => {
         this.platform.log.debug(this.accessory.displayName, 'Reseting motion through timout.');
->>>>>>> 3b743ecc
         this.service
           .getCharacteristic(this.characteristic.MotionDetected)
-          .updateValue(motionDetected);
-      } else {
-        this.platform.log.debug(this.accessory.displayName, 
-          'ignore change of motion detected state, since HKSV is still recording.' +
-          'The recording controller will reset the motion state afterwards.');
-      }
-    }
-<<<<<<< HEAD
-=======
+          .updateValue(false);
+      }, 15000);
+    } else {
+      if (this.motionTimeout) {
+        clearTimeout(this.motionTimeout);
+      }
+    }
     if (this.cameraConfig.useCachedLocalLivestream && this.streamingDelegate && motion) {
       this.streamingDelegate.prepareCachedStream();
     }
     this.service
       .getCharacteristic(this.characteristic.MotionDetected)
       .updateValue(motion);
->>>>>>> 3b743ecc
   }
 
   private setupSwitchService(
@@ -772,7 +367,7 @@
       if (propertyName === PropertyName.DeviceNightvision) {
         return value === 1;
       }
-      
+
       // Override for PropertyName.DeviceEnabled when enabled button is fired and 
       if (
         propertyName === PropertyName.DeviceEnabled &&
@@ -799,14 +394,6 @@
     }
   }
 
-<<<<<<< HEAD
-  async handleEnableSet(value: CharacteristicValue) {
-    this.platform.log.debug(this.accessory.displayName, 'SET DeviceEnabled:', value);
-    const station = await this.platform.getStationById(this.eufyDevice.getStationSerial());
-    station.enableDevice(this.eufyDevice, value as boolean);
-    if (this.cameraConfig.enableCamera) {
-      this.CameraService.getCharacteristic(this.characteristic.ManuallyDisabled).updateValue(!value as boolean);
-=======
   private async setPropertyValue(characteristic: string, propertyName: PropertyName, value: CharacteristicValue) {
     try {
 
@@ -866,7 +453,6 @@
 
     } catch (error) {
       this.platform.log.debug(`${this.accessory.displayName} Error setting '${characteristic}' ${propertyName}: ${error}`);
->>>>>>> 3b743ecc
     }
   }
 
@@ -890,19 +476,11 @@
     }
   }
 
-<<<<<<< HEAD
-  async handleMotionOnSet(value: CharacteristicValue) {
-    this.platform.log.debug(this.accessory.displayName, 'SET DeviceMotionDetection:', value);
-    const station = await this.platform.getStationById(this.eufyDevice.getStationSerial());
-    station.setMotionDetection(this.eufyDevice, value as boolean);
-  }
-=======
   handleDummyEventGet(serviceName: string): Promise<CharacteristicValue> {
     const characteristicValues: Record<string, CharacteristicValue> = {
       'EventSnapshotsActive': this.characteristic.EventSnapshotsActive.DISABLE,
       'HomeKitCameraActive': this.characteristic.HomeKitCameraActive.OFF,
     };
->>>>>>> 3b743ecc
 
     const currentValue = characteristicValues[serviceName];
 
@@ -914,14 +492,7 @@
     return Promise.resolve(currentValue);
   }
 
-<<<<<<< HEAD
-  async handleLightOnSet(value: CharacteristicValue) {
-    this.platform.log.debug(this.accessory.displayName, 'SET DeviceLight:', value);
-    const station = await this.platform.getStationById(this.eufyDevice.getStationSerial());
-    station.switchLight(this.eufyDevice, value as boolean);
-=======
   handleDummyEventSet(serviceName: string, value: CharacteristicValue) {
     this.platform.log.debug(`${this.accessory.displayName} SET ${serviceName}: ${value}`);
->>>>>>> 3b743ecc
   }
 }