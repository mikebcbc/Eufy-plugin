import { Component, OnInit, Input } from '@angular/core';
import { ActivatedRoute } from '@angular/router';

import { Accessory } from '../accessory';
import { PluginService } from '../plugin.service';
import { Device } from '../util/eufy-security-client.utils';

@Component({
  selector: 'app-camera-config-options',
  templateUrl: './camera-config-options.component.html',
})
export class CameraConfigOptionsComponent implements OnInit {
  accessory?: Accessory;

  showEnhancedSnapshotBehaviour = true;
  isDoorbell = false;
  isCamera = false;
<<<<<<< HEAD
  supportsRTSP = false;
=======
  supportsTalkback = false;
>>>>>>> 416fde61

  constructor(private pluginService: PluginService, private route: ActivatedRoute) { }

  ngOnInit(): void {
    const uniqueId = this.route.snapshot.paramMap.get('uniqueId');
    this.accessory = this.pluginService.getDevice(uniqueId);

    if (this.accessory) {
      this.isDoorbell = Device.isDoorbell(this.accessory.type);
      this.isCamera = Device.isCamera(this.accessory.type);
<<<<<<< HEAD
      this.supportsRTSP = Device.supportsRTSP(this.accessory.type);
=======
      this.supportsTalkback = Device.supportsTalkback(this.accessory.type);
>>>>>>> 416fde61
    }
  }

  updateSnapshotView(value: boolean) {
    this.showEnhancedSnapshotBehaviour = value;
  }
}<|MERGE_RESOLUTION|>--- conflicted
+++ resolved
@@ -15,11 +15,8 @@
   showEnhancedSnapshotBehaviour = true;
   isDoorbell = false;
   isCamera = false;
-<<<<<<< HEAD
   supportsRTSP = false;
-=======
   supportsTalkback = false;
->>>>>>> 416fde61
 
   constructor(private pluginService: PluginService, private route: ActivatedRoute) { }
 
@@ -30,11 +27,8 @@
     if (this.accessory) {
       this.isDoorbell = Device.isDoorbell(this.accessory.type);
       this.isCamera = Device.isCamera(this.accessory.type);
-<<<<<<< HEAD
       this.supportsRTSP = Device.supportsRTSP(this.accessory.type);
-=======
       this.supportsTalkback = Device.supportsTalkback(this.accessory.type);
->>>>>>> 416fde61
     }
   }
 
