# Change Log

You can find the complete detailled changelog for every beta release [here](https://github.com/homebridge-eufy-security/plugin/releases).

<<<<<<< HEAD
## 2.2.0-beta.1 - latest changes

### Added

- HomeKit Secure Video (HKSV) Support

### Changed

- If HomeKit Secure Video is enabled, motion detection will not work while a recording is active. This is due to technical limitations for now. (see #6)
- Removed livestream caching (a.k.a `useCachedLocalLivestream`) since the continued streaming could cause issues with HKSV and motion detection in general

## 2.1.0 (RC)
=======
## 2.1.0-rc.1 - latest changes

### Fixed

- Streams might have been aborted after 30-60 seconds due to stream backpressuring

## 2.1.0-rc.0
>>>>>>> 707dd931

### Added

- Talkback support #103
- Improved snapshot handling: 3 different snapshot methods
- Feature to improve camera snapshots at night (night vision)
- Feature to automatically generate camera snapshots a given period of time, so that snapshots are more up-to-date
- Feature allowing enabling and disabling motion detection throug switch if camera is used as a motion sensor only
- Feature allowing enabling and disabling the camera throug switch even if camera is used as a motion sensor only
- Control Station alarm through HomeKit (reset the alarm and even trigger it with HomeKit automations. You can now trigger the alarm even with third party accessories - e.g. with devices from vendors other than eufy) - see #26
- Feature to download log files through plugin configuration ui
- Setting to disable log file storage to disk (possible fix for #93)
- Setting to choose that separate ffmpeg processes for audio and video streaming will be used (this can increase performance)
- Setting to choose audio sample rate
- Presets (`copy`, `performance`) for advanced video config

### Changed

- Complete redesign of the config ui screen
- RTSP setting is now only avaiable on compatible devices
- Updated to latest version of eufy-security-client (2.1.2) (fix for #72 and #38)
- Refactored whole project structure to resemble the new workspace layout (plugin + custom ui)
- Reimplementation of device discovery algorithm to better reflect best practices mentioned in [this comment](https://github.com/bropat/eufy-security-client/issues/167#issuecomment-1155388624)
- Added timeouts for guard mode changes. If these fail HomeKit will no longer get stuck, trying to change the guard mode and an error will be written to the log output (see #39)
- Limit value for maximum streaming duration to prevent unexpected behaviour (see #111)
- Additional debug messages to help with issues
- Updated repo funding details (Readme.md and package.json)
- Cleaned up dependencies
- Using tslog instead of bunyan for logging of eufy-security-client messages since bunyan would not print deep nested objects correctly
- Logging for eufy-security-client is moved to separate log file: `eufy-log.log`
- Refactored handling of ffmpeg processes
- Deprecated option `forcerefreshsnap` was removed and will no longer be evaluated - use `snapshotHandlingMethod` instead
- Removed `mapvideo`, `mapaudio`, `maxDelay` and `forceMax` options from advanced VideoConfig since they are deprecated

### Fixed

- Plugin crash if guard modes were configured incorrectly (see #52)
- Plugin crashed if station was disarmed with certain configured guard modes
- Config ui crash due to a wrong node version requirement (#44)
- Livestream could not be started if previous local livestream cache was not shut down correctly (e.g. #43)
- Livestream was not working if videoconfig was populated with empty values
- Plugin may have crashed due to a race condition regarding log file rotation (see #56)
- Motion events were not reseted correctly in some cases. So new events would not be recognized
- Push notifications stopped working if the configuration editor was opened and the plugin not restarted aftwerwards (see #59)
- Options enableCamera and enableMotion were not working in specific configuration situations (see #48)
- Unbridge setting was not working for doorbell cameras (see #79)
- Fixed #81
- Fixed all lint warnings and errors
- Fixed npm warnings
- Smart lock states could be wrong on plugin startup (further improvements needed for smartlocks)
- Setting to 'enable audio' was not working - audio was always streamed
- Setting `maxFPS` in advanced camera configuration should now work as expected (see #125)
- Fix issue that streams were only rendered in 640x480 - see #46
- Fixed smartlocks - see #110
- Fixed occasional EPIPE Error when streaming - see #14

## 2.0.1 (20.06.2022)

### Fixed
- locked dependency version to prevent breaking changes

## 2.0 (25/05/2022)

### Added
-   Local Livestream
-   Ability to switch light on compatible device (to be tested)
-   Fixing Duplicate notification on doorbell ring #236
-   Change Country #310
-   Provide a clear/reset wizard in order to clean persistent data
-   Add a config value to remove enable/motion homekit buttons #320
-   Handling captcha request
-   Adding videoconfig setting per camera
-   Adding a new button to force or not using live stream to create snapshot
-   Warn if user is using primary Eufy account instead of guest admin one

### Changed
-   Upgrade to the latest bropat/eufy-security-client lib (2.0.1)
-   Added livestream cache for local streaming (no rtsp) thanks @thieren

### Fixed
-   Updating some dep for security reason
-   Fix keypad issue while using off/disarmed mode (#88, #147, #197)
-   Handling stop livestream event from Eufy Station #262
-   Fix HB crashed #321 thanks @schliemann
-   Fix Arming stuck while using Schedule or Geo #342
-   Streaming issue while using Docker #308 (thanks @alternativ)
-   Fix issue on video stream while debug is disabled #356
-   Improve selecting Static Image / Local Live Stream / RTSP #382
-   Improvements for local livestream caching and bugfixes #37 thanks @thieren

### Removed
-   Selecting Camera or Motion Sensor is now per camera

## 1.0.1 (18/10/2021)

### Fixed
-  [Bug]: can’t login after plug-in remove #254 

## 1.0.0 (09/02/2021)

### Added
-   Increase compatibility with new Eufy Camera devices
-   New Config UI with onboarding
-   OTP attached to an Eufy Account is supported
-   Adding SmartLock (getting the status lock/unlock only)
-   Hability to use Camera as a motion sensor or as a camera streaming device
-   Audio support on LiveStream

### Changed
-   Upgrade to the latest bropat/eufy-security-client lib (1.1.2)
-   Improving debug collection
-   Code optimisation

### Removed
-   IP LAN address is no more required as config settings

### Fixed
-   Cloud Livestream on doorbell can stuck
-   Handle duplicate when using Guest Eufy Account
-   Updating some dep for security reason
-   Multiple typo fix
-   Sometimes battery status is not updated
-   Fix push notification issue on new indoor outdoor camera device #184
-   Fixing issue #190
-   As @bropat notice, we need to clean function reference which will be deprecated soon (bropat/eufy-security-client#40)

## 0.2.13 (07-26-2021)

### Changes

-   Motion Sensor Fix, trigger when motion is detected

## 0.2.12 (07-25-2021)

### Changes

-   Improvements to the motion sensor trigger

## 0.2.11 (07-19-2021)

### Changes

-   Improvements to handing alarm events
-   Many other improvements that were in the dev npm version

## 0.2.5 (06-26-2021)

### Changes

-   Improvements to handing alarm events
-   Other small bug fixes

## 0.2.4 (06-21-2021)

### Changes

-   Improvements to the doorbell motion sensor feature
-   Other small bug fixes


### Changes

-   Fixed doorbell ringing notification
-   Added switch to enable/disable motion detection for Cameras (not doorbell)
-   Better logging for debugging the doorbell

## 0.2.3 (06-20-2021)

### Changes

-   Fixed doorbell ringing notification
-   Added switch to enable/disable motion detection for Cameras (not doorbell)
-   Better logging for debugging the doorbell

## 0.2.2 (06-14-2021)

### Changes

-   Added switch to turn cameras on/off using a switch.
-   Added logging for the doorbell to help solve issues.

## 0.2.0 (06-12-2021)

### Changes

-   Doorbell now can stream video! More testing might be needed since there are a few differnt models supported.

## 0.1.3 (06-11-2021)

### Changes

-   Improvements to the doorbell functionality.

## 0.1.2 (06-11-2021)

### Changes

-   Fixed push notifications for security system
-   Added logging for hubs.

## 0.1.1 (06-10-2021)

### Changes

-   Added support for doorbell (ring notificaitons only)
-   Added support for security keypad (only battery notifications at this time)
-   Other small bug fixes<|MERGE_RESOLUTION|>--- conflicted
+++ resolved
@@ -2,7 +2,6 @@
 
 You can find the complete detailled changelog for every beta release [here](https://github.com/homebridge-eufy-security/plugin/releases).
 
-<<<<<<< HEAD
 ## 2.2.0-beta.1 - latest changes
 
 ### Added
@@ -15,15 +14,6 @@
 - Removed livestream caching (a.k.a `useCachedLocalLivestream`) since the continued streaming could cause issues with HKSV and motion detection in general
 
 ## 2.1.0 (RC)
-=======
-## 2.1.0-rc.1 - latest changes
-
-### Fixed
-
-- Streams might have been aborted after 30-60 seconds due to stream backpressuring
-
-## 2.1.0-rc.0
->>>>>>> 707dd931
 
 ### Added
 
@@ -79,6 +69,7 @@
 - Fix issue that streams were only rendered in 640x480 - see #46
 - Fixed smartlocks - see #110
 - Fixed occasional EPIPE Error when streaming - see #14
+- Streams might have been aborted after 30-60 seconds due to stream backpressuring
 
 ## 2.0.1 (20.06.2022)
 
